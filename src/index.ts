--- conflicted
+++ resolved
@@ -46,15 +46,9 @@
     return a.every((item, i) => isEqual(item, b[i]))
   }
 
-<<<<<<< HEAD
   if (isArrayB) {
     return false
   }
-=======
-  run(cb: (m: Microservice) => void | Promise<void>): this {
-    try {
-      const result = cb(this)
->>>>>>> e1a3797e
 
   for (const key in a) {
     if (a.hasOwnProperty(key)) {
@@ -570,7 +564,6 @@
   oneOf<T>(...values: T[]): AnyValidator<T>
 }
 
-<<<<<<< HEAD
 export default {
   boolean,
   number,
@@ -580,11 +573,4 @@
   equal,
   oneOf,
   any
-} as ValidateBuilder
-=======
-export function microservice(fn: (m: Microservice) => void | Promise<void>): Microservice {
-  const m = new Microservice()
-  m.run(fn)
-  return m
-}
->>>>>>> e1a3797e
+} as ValidateBuilder